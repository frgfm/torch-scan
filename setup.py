# Copyright (C) 2020-2022, François-Guillaume Fernandez.

# This program is licensed under the Apache License version 2.
# See LICENSE or go to <https://www.apache.org/licenses/LICENSE-2.0.txt> for full license details.


import os
from pathlib import Path

from setuptools import setup

PKG_NAME = "torchscan"
VERSION = os.getenv("BUILD_VERSION", "0.1.2.dev0")


if __name__ == "__main__":

<<<<<<< HEAD
    print(f"Building wheel {PKG_NAME}-{VERSION}")

    # Dynamically set the __version__ attribute
    cwd = Path(__file__).parent.absolute()
    with open(cwd.joinpath('torchscan', 'version.py'), 'w') as f:
        f.write(f"__version__ = '{VERSION}'\n")
=======
with open(cwd.joinpath('torchscan', 'version.py'), 'w', encoding='utf-8') as f:
    f.write(f"__version__ = '{version}'\n")

with open('README.md', 'r', encoding='utf-8') as f:
    readme = f.read()
>>>>>>> b1ba598e

    setup(name=PKG_NAME, version=VERSION)<|MERGE_RESOLUTION|>--- conflicted
+++ resolved
@@ -15,19 +15,11 @@
 
 if __name__ == "__main__":
 
-<<<<<<< HEAD
     print(f"Building wheel {PKG_NAME}-{VERSION}")
 
     # Dynamically set the __version__ attribute
     cwd = Path(__file__).parent.absolute()
-    with open(cwd.joinpath('torchscan', 'version.py'), 'w') as f:
+    with open(cwd.joinpath('torchscan', 'version.py'), 'w', encoding='utf-8') as f:
         f.write(f"__version__ = '{VERSION}'\n")
-=======
-with open(cwd.joinpath('torchscan', 'version.py'), 'w', encoding='utf-8') as f:
-    f.write(f"__version__ = '{version}'\n")
-
-with open('README.md', 'r', encoding='utf-8') as f:
-    readme = f.read()
->>>>>>> b1ba598e
 
     setup(name=PKG_NAME, version=VERSION)